--- conflicted
+++ resolved
@@ -71,10 +71,7 @@
 import jdk.internal.net.http.common.Utils;
 import jdk.internal.net.http.common.ValidatingHeadersConsumer;
 import jdk.internal.net.http.common.ValidatingHeadersConsumer.Context;
-<<<<<<< HEAD
 import jdk.internal.net.http.frame.AltSvcFrame;
-=======
->>>>>>> 1501a5e4
 import jdk.internal.net.http.frame.ContinuationFrame;
 import jdk.internal.net.http.frame.DataFrame;
 import jdk.internal.net.http.frame.ErrorFrame;
@@ -95,11 +92,8 @@
 import jdk.internal.net.http.hpack.DecodingCallback;
 import jdk.internal.net.http.hpack.Encoder;
 import static java.nio.charset.StandardCharsets.UTF_8;
-<<<<<<< HEAD
 import static jdk.internal.net.http.AltSvcProcessor.processAltSvcFrame;
 import static jdk.internal.net.http.frame.SettingsFrame.DEFAULT_INITIAL_WINDOW_SIZE;
-=======
->>>>>>> 1501a5e4
 import static jdk.internal.net.http.frame.SettingsFrame.ENABLE_PUSH;
 import static jdk.internal.net.http.frame.SettingsFrame.HEADER_TABLE_SIZE;
 import static jdk.internal.net.http.frame.SettingsFrame.INITIAL_CONNECTION_WINDOW_SIZE;
@@ -996,14 +990,10 @@
                     // always decode the headers as they may affect
                     // connection-level HPACK decoding state
                     if (orphanedConsumer == null || frame.getClass() != ContinuationFrame.class) {
-<<<<<<< HEAD
-                        orphanedConsumer = new ValidatingHeadersConsumer(Context.RESPONSE);
-=======
                         orphanedConsumer = new ValidatingHeadersConsumer(
                                 frame instanceof PushPromiseFrame ?
                                         Context.REQUEST :
                                         Context.RESPONSE);
->>>>>>> 1501a5e4
                     }
                     DecodingCallback decoder = orphanedConsumer::onDecoded;
                     try {
