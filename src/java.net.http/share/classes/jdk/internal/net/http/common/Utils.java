/*
 * Copyright (c) 2015, 2024, Oracle and/or its affiliates. All rights reserved.
 * DO NOT ALTER OR REMOVE COPYRIGHT NOTICES OR THIS FILE HEADER.
 *
 * This code is free software; you can redistribute it and/or modify it
 * under the terms of the GNU General Public License version 2 only, as
 * published by the Free Software Foundation.  Oracle designates this
 * particular file as subject to the "Classpath" exception as provided
 * by Oracle in the LICENSE file that accompanied this code.
 *
 * This code is distributed in the hope that it will be useful, but WITHOUT
 * ANY WARRANTY; without even the implied warranty of MERCHANTABILITY or
 * FITNESS FOR A PARTICULAR PURPOSE.  See the GNU General Public License
 * version 2 for more details (a copy is included in the LICENSE file that
 * accompanied this code).
 *
 * You should have received a copy of the GNU General Public License version
 * 2 along with this work; if not, write to the Free Software Foundation,
 * Inc., 51 Franklin St, Fifth Floor, Boston, MA 02110-1301 USA.
 *
 * Please contact Oracle, 500 Oracle Parkway, Redwood Shores, CA 94065 USA
 * or visit www.oracle.com if you need additional information or have any
 * questions.
 */

package jdk.internal.net.http.common;

import javax.net.ssl.ExtendedSSLSession;
import javax.net.ssl.SSLException;
import javax.net.ssl.SSLHandshakeException;
import javax.net.ssl.SSLParameters;
import javax.net.ssl.SSLSession;
import java.io.ByteArrayOutputStream;
import java.io.Closeable;
import java.io.IOException;
import java.io.PrintStream;
import java.io.UncheckedIOException;
import java.lang.System.Logger.Level;
import java.net.ConnectException;
import java.net.Inet6Address;
import java.net.InetSocketAddress;
import java.net.SocketAddress;
import java.net.StandardSocketOptions;
import java.net.URI;
import java.net.http.HttpClient;
import java.net.http.HttpHeaders;
import java.net.http.HttpRequest;
import java.net.http.HttpTimeoutException;
import java.nio.ByteBuffer;
import java.nio.CharBuffer;
import java.nio.channels.CancelledKeyException;
import java.nio.channels.NetworkChannel;
import java.nio.channels.SelectionKey;
import java.nio.charset.CharacterCodingException;
import java.nio.charset.Charset;
import java.nio.charset.CodingErrorAction;
import java.nio.charset.StandardCharsets;
import java.text.Normalizer;
import java.time.Instant;
import java.time.temporal.ChronoUnit;
import java.util.Arrays;
import java.util.Collection;
import java.util.Collections;
import java.util.HexFormat;
import java.util.Iterator;
import java.util.List;
import java.util.Set;
import java.util.TreeSet;
<<<<<<< HEAD
import java.util.concurrent.Callable;
=======
import java.util.concurrent.CancellationException;
>>>>>>> 7df21a8f
import java.util.concurrent.CompletableFuture;
import java.util.concurrent.CompletionException;
import java.util.concurrent.ConcurrentHashMap;
import java.util.concurrent.ExecutionException;
import java.util.concurrent.Executor;
import java.util.concurrent.ExecutorService;
import java.util.concurrent.Future;
import java.util.concurrent.RejectedExecutionException;
import java.util.concurrent.TimeUnit;
import java.util.concurrent.TimeoutException;
import java.util.function.BiConsumer;
import java.util.function.BiPredicate;
import java.util.function.Consumer;
import java.util.function.Function;
import java.util.function.Predicate;
import java.util.function.Supplier;
import java.util.stream.Collectors;
import java.util.stream.Stream;

import jdk.internal.net.http.common.DebugLogger.LoggerConfig;
import jdk.internal.net.http.HttpRequestImpl;

import jdk.internal.net.http.http3.Http3Error;
import sun.net.NetProperties;
import sun.net.util.IPAddressUtil;
import sun.net.www.HeaderParser;

import static java.lang.String.format;
import static java.nio.charset.StandardCharsets.US_ASCII;
import static java.net.Authenticator.RequestorType.PROXY;
import static java.net.Authenticator.RequestorType.SERVER;

/**
 * Miscellaneous utilities
 */
public final class Utils {

    public static final boolean ASSERTIONSENABLED;

    static {
        boolean enabled = false;
        assert enabled = true;
        ASSERTIONSENABLED = enabled;
    }

//    public static final boolean TESTING;
//    static {
//        TESTING = ASSERTIONSENABLED ? System.getProperty("test.src") != null : false;
//    }
    public static final LoggerConfig DEBUG_CONFIG =
            getLoggerConfig(DebugLogger.HTTP_NAME, LoggerConfig.OFF);
    public static final LoggerConfig DEBUG_WS_CONFIG =
            getLoggerConfig(DebugLogger.WS_NAME, LoggerConfig.OFF);
    public static final LoggerConfig DEBUG_HPACK_CONFIG =
            getLoggerConfig(DebugLogger.HPACK_NAME, LoggerConfig.OFF);

    public static final boolean DEBUG = DEBUG_CONFIG.on(); // Revisit: temporary dev flag.
    public static final boolean DEBUG_WS = DEBUG_WS_CONFIG.on(); // Revisit: temporary dev flag.
    public static final boolean TESTING = DEBUG;

    public static final boolean isHostnameVerificationDisabled = // enabled by default
            hostnameVerificationDisabledValue();

    private static LoggerConfig getLoggerConfig(String loggerName, LoggerConfig def) {
        var prop = System.getProperty(loggerName);
        if (prop == null) return def;
        var config = LoggerConfig.OFF;
        for (var s : prop.split(",")) {
            s = s.trim();
            if (s.isEmpty()) continue;
            int len = s.length();
            switch (len) {
                case 3 -> {
                    if (s.regionMatches(true, 0, "err", 0, 3)) {
                        config = config.withErrLevel(Level.ALL);
                        continue;
                    }
                    if (s.regionMatches(true, 0, "out", 0, 3)) {
                        config = config.withOutLevel(Level.ALL);
                        continue;
                    }
                    if (s.regionMatches(true, 0, "log", 0, 3)) {
                        config = config.withLogLevel(Level.ALL);
                    }
                }
                case 4 -> {
                    if (s.regionMatches(true, 0, "true", 0, 4)) {
                        config = config.withErrLevel(Level.ALL).withLogLevel(Level.ALL);
                    }
                }
                default -> { continue; }
            }
        }
        return config;
    }

    private static boolean hostnameVerificationDisabledValue() {
        String prop = getProperty("jdk.internal.httpclient.disableHostnameVerification");
        if (prop == null)
            return false;
        return prop.isEmpty() ? true : Boolean.parseBoolean(prop);
    }

    // A threshold to decide whether to slice or copy.
    // see sliceOrCopy
    public static final int SLICE_THRESHOLD = 32;

    /**
     * Allocated buffer size. Must never be higher than 16K. But can be lower
     * if smaller allocation units preferred. HTTP/2 mandates that all
     * implementations support frame payloads of at least 16K.
     */
    private static final int DEFAULT_BUFSIZE = 16 * 1024;

    public static final int BUFSIZE = getIntegerNetProperty(
            "jdk.httpclient.bufsize", DEFAULT_BUFSIZE
    );

    public static final BiPredicate<String,String> ACCEPT_ALL = (x,y) -> true;

    private static final Set<String> DISALLOWED_HEADERS_SET = getDisallowedHeaders();

    private static Set<String> getDisallowedHeaders() {
        Set<String> headers = new TreeSet<>(String.CASE_INSENSITIVE_ORDER);
        headers.addAll(Set.of("connection", "content-length", "expect", "host", "upgrade",
                "alt-used"));

        String v = getNetProperty("jdk.httpclient.allowRestrictedHeaders");
        if (v != null) {
            // any headers found are removed from set.
            String[] tokens = v.trim().split(",");
            for (String token : tokens) {
                headers.remove(token);
            }
            return Collections.unmodifiableSet(headers);
        } else {
            return Collections.unmodifiableSet(headers);
        }
    }

    public static final BiPredicate<String, String>
            ALLOWED_HEADERS = (header, unused) -> !DISALLOWED_HEADERS_SET.contains(header);

    public static final BiPredicate<String, String> VALIDATE_USER_HEADER =
            (name, value) -> {
                assert name != null : "null header name";
                assert value != null : "null header value";
                if (!isValidName(name)) {
                    throw newIAE("invalid header name: \"%s\"", name);
                }
                if (!Utils.ALLOWED_HEADERS.test(name, null)) {
                    throw newIAE("restricted header name: \"%s\"", name);
                }
                if (!isValidValue(value)) {
                    throw newIAE("invalid header value for %s: \"%s\"", name, value);
                }
                return true;
            };

    // Headers that are not generally restricted, and can therefore be set by users,
    // but can in some contexts be overridden by the implementation.
    // Currently, only contains "Authorization" which will
    // be overridden, when an Authenticator is set on the HttpClient.
    // Needs to be BiPred<String,String> to fit with general form of predicates
    // used by caller.

    public static final BiPredicate<String, String> CONTEXT_RESTRICTED(HttpClient client) {
        return (k, v) -> client.authenticator().isEmpty() ||
                (!k.equalsIgnoreCase("Authorization")
                        && !k.equalsIgnoreCase("Proxy-Authorization"));
    }

    public static <T extends Throwable> T addSuppressed(T x, Throwable suppressed) {
        if (x != suppressed && suppressed != null) {
            var sup = x.getSuppressed();
            if (sup != null && sup.length > 0) {
                if (Arrays.asList(sup).contains(suppressed)) {
                    return x;
                }
            }
            sup = suppressed.getSuppressed();
            if (sup != null && sup.length > 0) {
                if (Arrays.asList(sup).contains(x)) {
                    return x;
                }
            }
            x.addSuppressed(suppressed);
        }
        return x;
    }

    /**
     * {@returns a string comparing the given deadline with now, typically
     *  something like "due since Nms" or "due in Nms"}
     *
     * @apiNote
     * This method recognize deadlines set to Instant.MIN
     * and Instant.MAX as special cases meaning "due" and
     * "not scheduled".
     *
     * @param now       now
     * @param deadline  the deadline
     */
    public static String debugDeadline(Deadline now, Deadline deadline) {
        boolean isDue = deadline.compareTo(now) <= 0;
        try {
            if (isDue) {
                if (deadline.equals(Deadline.MIN)) {
                    return "due (Deadline.MIN)";
                } else {
                    return "due since " + deadline.until(now, ChronoUnit.MILLIS) + "ms";
                }
            } else if (deadline.equals(Deadline.MAX)) {
                return "not scheduled (Deadline.MAX)";
            } else {
                return "due in " + now.until(deadline, ChronoUnit.MILLIS) + "ms";
            }
        } catch (ArithmeticException x) {
            return isDue ? "due since too long" : "due in the far future";
        }
    }

    public record ProxyHeaders(HttpHeaders userHeaders, HttpHeaders systemHeaders) {}

    public static final BiPredicate<String, String> PROXY_TUNNEL_RESTRICTED()  {
        return (k,v) -> !"host".equalsIgnoreCase(k);
    }

    private static final Predicate<String> IS_HOST = "host"::equalsIgnoreCase;
    private static final Predicate<String> IS_PROXY_HEADER = (k) ->
            k != null && k.length() > 6 && "proxy-".equalsIgnoreCase(k.substring(0,6));
    private static final Predicate<String> NO_PROXY_HEADER =
            IS_PROXY_HEADER.negate();
    private static final Predicate<String> ALL_HEADERS = (s) -> true;

    private static final Set<String> PROXY_AUTH_DISABLED_SCHEMES;
    private static final Set<String> PROXY_AUTH_TUNNEL_DISABLED_SCHEMES;
    static {
        String proxyAuthDisabled =
                getNetProperty("jdk.http.auth.proxying.disabledSchemes");
        String proxyAuthTunnelDisabled =
                getNetProperty("jdk.http.auth.tunneling.disabledSchemes");
        PROXY_AUTH_DISABLED_SCHEMES =
                proxyAuthDisabled == null ? Set.of() :
                        Stream.of(proxyAuthDisabled.split(","))
                                .map(String::trim)
                                .filter((s) -> !s.isEmpty())
                                .collect(Collectors.toUnmodifiableSet());
        PROXY_AUTH_TUNNEL_DISABLED_SCHEMES =
                proxyAuthTunnelDisabled == null ? Set.of() :
                        Stream.of(proxyAuthTunnelDisabled.split(","))
                                .map(String::trim)
                                .filter((s) -> !s.isEmpty())
                                .collect(Collectors.toUnmodifiableSet());
    }

    public static <T> CompletableFuture<T> wrapForDebug(Logger logger, String name, CompletableFuture<T> cf) {
        if (logger.on()) {
            return cf.handle((r,t) -> {
                logger.log("%s completed %s", name, t == null ? "successfully" : t );
                return cf;
            }).thenCompose(Function.identity());
        } else {
            return cf;
        }
    }

    private static final String WSPACES = " \t\r\n";
    private static final boolean isAllowedForProxy(String name,
                                                   String value,
                                                   Set<String> disabledSchemes,
                                                   Predicate<String> allowedKeys) {
        if (!allowedKeys.test(name)) return false;
        if (disabledSchemes.isEmpty()) return true;
        if (name.equalsIgnoreCase("proxy-authorization")) {
            if (value.isEmpty()) return false;
            for (String scheme : disabledSchemes) {
                int slen = scheme.length();
                int vlen = value.length();
                if (vlen == slen) {
                    if (value.equalsIgnoreCase(scheme)) {
                        return false;
                    }
                } else if (vlen > slen) {
                    if (value.substring(0,slen).equalsIgnoreCase(scheme)) {
                        int c = value.codePointAt(slen);
                        if (WSPACES.indexOf(c) > -1
                                || Character.isSpaceChar(c)
                                || Character.isWhitespace(c)) {
                            return false;
                        }
                    }
                }
            }
        }
        return true;
    }

    public static final BiPredicate<String, String> PROXY_TUNNEL_FILTER =
            (s,v) -> isAllowedForProxy(s, v, PROXY_AUTH_TUNNEL_DISABLED_SCHEMES,
                    // Allows Proxy-* and Host headers when establishing the tunnel.
                    IS_PROXY_HEADER.or(IS_HOST));
    public static final BiPredicate<String, String> PROXY_FILTER =
            (s,v) -> isAllowedForProxy(s, v, PROXY_AUTH_DISABLED_SCHEMES,
                    ALL_HEADERS);
    public static final BiPredicate<String, String> NO_PROXY_HEADERS_FILTER =
            (n,v) -> Utils.NO_PROXY_HEADER.test(n);

    /**
     * Check the user headers to see if the Authorization or ProxyAuthorization
     * were set. We need to set special flags in the request if so. Otherwise
     * we can't distinguish user set from Authenticator set headers
     */
    public static void setUserAuthFlags(HttpRequestImpl request, HttpHeaders userHeaders) {
        if (userHeaders.firstValue("Authorization").isPresent()) {
            request.setUserSetAuthFlag(SERVER, true);
        }
        if (userHeaders.firstValue("Proxy-Authorization").isPresent()) {
            request.setUserSetAuthFlag(PROXY, true);
        }
    }

    public static boolean proxyHasDisabledSchemes(boolean tunnel) {
        return tunnel ? ! PROXY_AUTH_TUNNEL_DISABLED_SCHEMES.isEmpty()
                      : ! PROXY_AUTH_DISABLED_SCHEMES.isEmpty();
    }

    // WebSocket connection Upgrade headers
    private static final String HEADER_CONNECTION = "Connection";
    private static final String HEADER_UPGRADE    = "Upgrade";

    public static final void setWebSocketUpgradeHeaders(HttpRequestImpl request) {
        request.setSystemHeader(HEADER_UPGRADE, "websocket");
        request.setSystemHeader(HEADER_CONNECTION, "Upgrade");
    }

    private static final ConcurrentHashMap<Integer, String> opsMap = new ConcurrentHashMap<>();
    static {
        opsMap.put(0, "None");
    }

    public static String interestOps(SelectionKey key) {
        if (key == null) return "null-key";
        try {
            return describeOps(key.interestOps());
        } catch (CancelledKeyException x) {
            return "cancelled-key";
        }
    }

    public static String readyOps(SelectionKey key) {
        if (key == null) return "null-key";
        try {
            return describeOps(key.readyOps());
        } catch (CancelledKeyException x) {
            return "cancelled-key";
        }
    }

    public static String describeOps(int interestOps) {
        String ops = opsMap.get(interestOps);
        if (ops != null) return ops;
        StringBuilder opsb = new StringBuilder();
        int mask = SelectionKey.OP_READ
                | SelectionKey.OP_WRITE
                | SelectionKey.OP_CONNECT
                | SelectionKey.OP_ACCEPT;
        if ((interestOps & SelectionKey.OP_READ) == SelectionKey.OP_READ) {
            opsb.append("R");
        }
        if ((interestOps & SelectionKey.OP_WRITE) == SelectionKey.OP_WRITE) {
            opsb.append("W");
        }
        if ((interestOps & SelectionKey.OP_ACCEPT) == SelectionKey.OP_ACCEPT) {
            opsb.append("A");
        }
        if ((interestOps & SelectionKey.OP_CONNECT) == SelectionKey.OP_CONNECT) {
            opsb.append("C");
        }
        if ((interestOps | mask) != mask) {
            opsb.append("("+interestOps+")");
        }
        ops = opsb.toString();
        opsMap.put(interestOps, ops);
        return ops;
    }

    public static IllegalArgumentException newIAE(String message, Object... args) {
        return new IllegalArgumentException(format(message, args));
    }
    public static ByteBuffer getBuffer() {
        return ByteBuffer.allocate(BUFSIZE);
    }

    public static Throwable getCompletionCause(Throwable x) {
        Throwable cause = x;
        while ((cause instanceof CompletionException)
                || (cause instanceof ExecutionException)) {
            cause = cause.getCause();
        }
        if (cause == null && cause != x) {
            throw new InternalError("Unexpected null cause", x);
        }
        return cause;
    }

    public static Throwable getCancelCause(Throwable x) {
        Throwable cause = getCompletionCause(x);
        if (cause instanceof ConnectionExpiredException) {
            cause = cause.getCause();
        }
        return cause;
    }

    public static IOException toIOException(Throwable cause) {
        if (cause == null) return null;
        if (cause instanceof CompletionException ce) {
            cause = ce.getCause();
        } else if (cause instanceof ExecutionException ee) {
            cause = ee.getCause();
        }
        if (cause instanceof IOException io) {
            return io;
        } else if (cause instanceof UncheckedIOException uio) {
            return uio.getCause();
        }
        return new IOException(cause.getMessage(), cause);
    }

    public static IOException getIOException(Throwable t) {
        if (t instanceof IOException) {
            return (IOException) t;
        }
        Throwable cause = t.getCause();
        if (cause != null) {
            return getIOException(cause);
        }
        return new IOException(t);
    }

    // we can't return a choice between two types, so return one
    // and throw the other.
    public static IOException throwRuntimeOrIOException(Throwable t) {
        if (t instanceof IOException io) {
            return io;
        } else if (t instanceof RuntimeException rt) {
            throw rt;
        } else if (t instanceof Error e) {
            throw e;
        }
        Throwable cause = t.getCause();
        if (cause != null) {
            return getIOException(cause);
        }
        return new IOException(t);
    }

    /**
     * Adds a more specific exception detail message, based on the given
     * exception type and the message supplier. This is primarily to present
     * more descriptive messages in IOExceptions that may be visible to calling
     * code.
     *
     * @return a possibly new exception that has as its detail message, the
     *         message from the messageSupplier, and the given throwable as its
     *         cause. Otherwise returns the given throwable
     */
    public static Throwable wrapWithExtraDetail(Throwable t,
                                                Supplier<String> messageSupplier) {
        if (!(t instanceof IOException))
            return t;

        if (t instanceof SSLHandshakeException)
            return t;  // no need to decorate

        String msg = messageSupplier.get();
        if (msg == null)
            return t;

        if (t instanceof ConnectionExpiredException) {
            if (t.getCause() instanceof SSLHandshakeException)
                return t;  // no need to decorate
            IOException ioe = new IOException(msg, t.getCause());
            t = new ConnectionExpiredException(ioe);
        } else {
            IOException ioe = new IOException(msg, t);
            t = ioe;
        }
        return t;
    }

    private Utils() { }

    private static final boolean[] LOWER_CASE_CHARS = new boolean[128];

    // ABNF primitives defined in RFC 7230
    private static final boolean[] tchar      = new boolean[256];
    private static final boolean[] fieldvchar = new boolean[256];

    static {
        char[] lcase = ("!#$%&'*+-.^_`|~0123456789" +
                "abcdefghijklmnopqrstuvwxyz").toCharArray();
        for (char c : lcase) {
            tchar[c] = true;
            LOWER_CASE_CHARS[c] = true;
        }
        char[] ucase = ("ABCDEFGHIJKLMNOPQRSTUVWXYZ").toCharArray();
        for (char c : ucase) {
            tchar[c] = true;
        }
        for (char c = 0x21; c <= 0xFF; c++) {
            fieldvchar[c] = true;
        }
        fieldvchar[0x7F] = false; // a little hole (DEL) in the range
    }

    public static boolean isValidLowerCaseName(String token) {
        for (int i = 0; i < token.length(); i++) {
            char c = token.charAt(i);
            if (c > 255 || !LOWER_CASE_CHARS[c]) {
                return false;
            }
        }
        return !token.isEmpty();
    }

    /*
     * Validates an RFC 7230 field-name.
     */
    public static boolean isValidName(String token) {
        for (int i = 0; i < token.length(); i++) {
            char c = token.charAt(i);
            if (c > 255 || !tchar[c]) {
                return false;
            }
        }
        return !token.isEmpty();
    }

    public record ServerName (String name, boolean isLiteral) {
    }

    /**
     * Analyse the given address and determine if it is literal or not,
     * returning a {@link ServerName}
     */
    public static ServerName getServerName(InetSocketAddress addr) {
        return getServerName(addr.getHostString());
    }

    /**
     * Analyse the given host and determine if it is literal or not,
     * returning a {@link ServerName}
     */
    public static ServerName getServerName(String host) {
        byte[] literal = IPAddressUtil.textToNumericFormatV4(host);
        if (literal == null) {
            // not IPv4 literal. Check IPv6
            literal = IPAddressUtil.textToNumericFormatV6(host);
            return new ServerName(host, literal != null);
        } else {
            return new ServerName(host, true);
        }
    }

    private static boolean isLoopbackLiteral(byte[] bytes) {
        if (bytes.length == 4) {
            return bytes[0] == 127;
        } else if (bytes.length == 16) {
            for (int i=0; i<14; i++)
                if (bytes[i] != 0)
                    return false;
            if (bytes[15] != 1)
                return false;
            return true;
        } else
            throw new InternalError();
    }

    /*
     * Validates an RFC 7230 field-value.
     *
     * "Obsolete line folding" rule
     *
     *     obs-fold = CRLF 1*( SP / HTAB )
     *
     * is not permitted!
     */
    public static boolean isValidValue(String token) {
        for (int i = 0; i < token.length(); i++) {
            char c = token.charAt(i);
            if (c > 255) {
                return false;
            }
            if (c == ' ' || c == '\t') {
                continue;
            } else if (!fieldvchar[c]) {
                return false; // forbidden byte
            }
        }
        return true;
    }

    public static int getIntegerNetProperty(String name, int defaultValue) {
        return NetProperties.getInteger(name, defaultValue);
    }

    public static String getNetProperty(String name) {
        return NetProperties.get(name);
    }

    public static boolean getBooleanProperty(String name, boolean def) {
        return Boolean.parseBoolean(System.getProperty(name, String.valueOf(def)));
    }

    public static String getProperty(String name) {
        return System.getProperty(name);
    }

    public static int getIntegerProperty(String name, int defaultValue) {
        return Integer.parseInt(System.getProperty(name, String.valueOf(defaultValue)));
    }

    @SuppressWarnings("removal")
    public static long getLongProperty(String name, long defaultValue) {
        return Long.parseLong(System.getProperty(name, String.valueOf(defaultValue)));
    }

    public static int getIntegerNetProperty(String property, int min, int max, int defaultValue, boolean log) {
        int value =  Utils.getIntegerNetProperty(property, defaultValue);
        // use default value if misconfigured
        if (value < min || value > max) {
            if (log && Log.errors()) {
                Log.logError("Property value for {0}={1} not in [{2}..{3}]: " +
                        "using default={4}", property, value, min, max, defaultValue);
            }
            value = defaultValue;
        }
        return value;
    }

    public static SSLParameters copySSLParameters(SSLParameters p) {
        SSLParameters p1 = new SSLParameters();
        p1.setAlgorithmConstraints(p.getAlgorithmConstraints());
        p1.setCipherSuites(p.getCipherSuites());
        // JDK 8 EXCL START
        p1.setEnableRetransmissions(p.getEnableRetransmissions());
        p1.setMaximumPacketSize(p.getMaximumPacketSize());
        // JDK 8 EXCL END
        p1.setEndpointIdentificationAlgorithm(p.getEndpointIdentificationAlgorithm());
        if (p.getNeedClientAuth()) {
            p1.setNeedClientAuth(true);
        }
        if (p.getWantClientAuth()) {
            p1.setWantClientAuth(true);
        }
        String[] protocols = p.getProtocols();
        if (protocols != null) {
            p1.setProtocols(protocols.clone());
        }
        p1.setSNIMatchers(p.getSNIMatchers());
        p1.setServerNames(p.getServerNames());
        p1.setUseCipherSuitesOrder(p.getUseCipherSuitesOrder());
        return p1;
    }

    /**
     * Set limit to position, and position to mark.
     */
    public static void flipToMark(ByteBuffer buffer, int mark) {
        buffer.limit(buffer.position());
        buffer.position(mark);
    }

    public static String stackTrace(Throwable t) {
        ByteArrayOutputStream bos = new ByteArrayOutputStream();
        PrintStream p = new PrintStream(bos, true, US_ASCII);
        t.printStackTrace(p);
        return bos.toString(US_ASCII);
    }

    /**
     * Copies as much of src to dst as possible.
     * Return number of bytes copied
     */
    public static int copy(ByteBuffer src, ByteBuffer dst) {
        int srcLen = src.remaining();
        int dstLen = dst.remaining();
        if (srcLen > dstLen) {
            int diff = srcLen - dstLen;
            int limit = src.limit();
            src.limit(limit - diff);
            dst.put(src);
            src.limit(limit);
        } else {
            dst.put(src);
        }
        return srcLen - src.remaining();
    }

    /** Threshold beyond which data is no longer copied into the current
     * buffer, if that buffer has enough unused space. */
    private static final int COPY_THRESHOLD = 8192;

    /**
     * Adds the data from buffersToAdd to currentList. Either 1) appends the
     * data from a particular buffer to the last buffer in the list ( if
     * there is enough unused space ), or 2) adds it to the list.
     *
     * @return the number of bytes added
     */
    public static long accumulateBuffers(List<ByteBuffer> currentList,
                                         List<ByteBuffer> buffersToAdd) {
        long accumulatedBytes = 0;
        for (ByteBuffer bufferToAdd : buffersToAdd) {
            int remaining = bufferToAdd.remaining();
            if (remaining <= 0)
                continue;
            int listSize = currentList.size();
            if (listSize == 0) {
                currentList.add(bufferToAdd);
                accumulatedBytes = remaining;
                continue;
            }

            ByteBuffer lastBuffer = currentList.get(listSize - 1);
            int freeSpace = lastBuffer.capacity() - lastBuffer.limit();
            if (remaining <= COPY_THRESHOLD && freeSpace >= remaining) {
                // append the new data to the unused space in the last buffer
                int position = lastBuffer.position();
                int limit = lastBuffer.limit();
                lastBuffer.position(limit);
                lastBuffer.limit(limit + remaining);
                lastBuffer.put(bufferToAdd);
                lastBuffer.position(position);
            } else {
                currentList.add(bufferToAdd);
            }
            accumulatedBytes += remaining;
        }
        return accumulatedBytes;
    }

    public static ByteBuffer copy(ByteBuffer src) {
        ByteBuffer dst = ByteBuffer.allocate(src.remaining());
        dst.put(src);
        dst.flip();
        return dst;
    }

    public static ByteBuffer copyAligned(ByteBuffer src) {
        int len = src.remaining();
        int size = ((len + 7) >> 3) << 3;
        assert size >= len;
        ByteBuffer dst = ByteBuffer.allocate(size);
        dst.put(src);
        dst.flip();
        return dst;
    }

    public static String dump(Object... objects) {
        return Arrays.toString(objects);
    }

    public static String stringOf(Collection<?> source) {
        // We don't know anything about toString implementation of this
        // collection, so let's create an array
        return Arrays.toString(source.toArray());
    }

    public static long remaining(ByteBuffer[] bufs) {
        if (bufs == null) return 0;
        long remain = 0;
        for (ByteBuffer buf : bufs) {
            remain += buf.remaining();
        }
        return remain;
    }

    public static boolean hasRemaining(List<ByteBuffer> bufs) {
        if (bufs == null) return false;
        for (ByteBuffer buf : bufs) {
            if (buf.hasRemaining())
                return true;
        }
        return false;
    }

    public static boolean hasRemaining(ByteBuffer[] bufs) {
        if (bufs == null) return false;
        for (ByteBuffer buf : bufs) {
            if (buf.hasRemaining())
                return true;
        }
        return false;
    }

    public static long remaining(List<ByteBuffer> bufs) {
        if (bufs == null) return 0L;
        long remain = 0;
        for (ByteBuffer buf : bufs) {
            remain += buf.remaining();
        }
        return remain;
    }

    //

    /**
     * Reads as much bytes as possible from the buffer list, and
     * write them in the provided {@code data} byte array.
     * Returns the number of bytes read and written to the byte array.
     * This method advances the position in the byte buffers it reads
     * @param bufs A list of byte buffer
     * @param data A byte array to write into
     * @param offset Where to start writing in the byte array
     * @return the amount of bytes read and written to the byte array
     */
    public static int read(List<ByteBuffer> bufs, byte[] data, int offset) {
        int pos = offset;
        for (ByteBuffer buf : bufs) {
            if (pos >= data.length) break;
            int read = Math.min(buf.remaining(), data.length - pos);
            if (read <= 0) continue;
            buf.get(data, pos, read);
            pos += read;
        }
        return pos - offset;
    }

    /**
     * Returns the next buffer that has remaining bytes, or null.
     * @param iterator an iterator
     * @return the next buffer that has remaining bytes, or null
     */
    public static ByteBuffer next(Iterator<ByteBuffer> iterator) {
        ByteBuffer next = null;
        while (iterator.hasNext() && !(next = iterator.next()).hasRemaining());
        return next == null || !next.hasRemaining() ? null : next;
    }

    /**
     * Compute the relative consolidated position in bytes at which the two
     * input mismatch, or -1 if there is no mismatch.
     * @apiNote This method behaves as {@link ByteBuffer#mismatch(ByteBuffer)}.
     * @param these a first list of byte buffers
     * @param those a second list of byte buffers
     * @return  the relative consolidated position in bytes at which the two
     *          input mismatch, or -1L if there is no mismatch.
     */
    public static long mismatch(List<ByteBuffer> these, List<ByteBuffer> those) {
        if (these.isEmpty()) return those.isEmpty() ? -1 : 0;
        if (those.isEmpty()) return 0;
        Iterator<ByteBuffer> lefti = these.iterator(), righti = those.iterator();
        ByteBuffer left = next(lefti), right = next(righti);
        var done = false;
        long parsed = 0;
        while (left != null || right != null) {
            int m = left == null || right == null ? 0 : left.mismatch(right);
            if (m == -1) {
                parsed = parsed + left.remaining();
                assert right.remaining() == left.remaining();
                if ((left = next(lefti)) != null) {
                    if ((right = next(righti)) != null) {
                        continue;
                    }
                    return parsed;
                }
                return (right = next(righti)) != null ? parsed : -1;
            }
            if (m == 0) return parsed;
            parsed = parsed + m;
            if (m < left.remaining()) {
                if (m < right.remaining()) {
                    return parsed;
                }
                if ((right = next(righti)) != null) {
                    left = left.slice(m, left.remaining() - m);
                    continue;
                }
                return parsed;
            }
            assert m < right.remaining();
            if ((left = next(lefti)) != null) {
                right = right.slice(m, right.remaining() - m);
                continue;
            }
            return parsed;
        }
        return -1L;
    }

    public static long synchronizedRemaining(List<ByteBuffer> bufs) {
        if (bufs == null) return 0L;
        synchronized (bufs) {
            return remaining(bufs);
        }
    }

    public static long remaining(List<ByteBuffer> bufs, long max) {
        if (bufs == null) return 0;
        long remain = 0;
        for (ByteBuffer buf : bufs) {
            int size = buf.remaining();
            if (max - remain < size) {
                throw new IllegalArgumentException("too many bytes");
            }
            remain += size;
        }
        return remain;
    }

    public static int remaining(List<ByteBuffer> bufs, int max) {
        // safe cast since max is an int
        return (int) remaining(bufs, (long) max);
    }

    public static long remaining(ByteBuffer[] refs, long max) {
        if (refs == null) return 0;
        long remain = 0;
        for (ByteBuffer b : refs) {
            int size = b.remaining();
            if (max - remain < size) {
                throw new IllegalArgumentException("too many bytes");
            }
            remain += size;
        }
        return remain;
    }

    public static int remaining(ByteBuffer[] refs, int max) {
        // safe cast since max is an int
        return (int) remaining(refs, (long) max);
    }

    public static void close(Closeable... closeables) {
        for (Closeable c : closeables) {
            try {
                c.close();
            } catch (IOException ignored) { }
        }
    }

    // Put all these static 'empty' singletons here
    public static final ByteBuffer EMPTY_BYTEBUFFER = ByteBuffer.allocate(0);
    public static final ByteBuffer[] EMPTY_BB_ARRAY = new ByteBuffer[0];
    public static final List<ByteBuffer> EMPTY_BB_LIST = List.of();

    /**
     * Returns a slice of size {@code amount} from the given buffer. If the
     * buffer contains more data than {@code amount}, then the slice's capacity
     * ( and, but not just, its limit ) is set to {@code amount}. If the buffer
     * does not contain more data than {@code amount}, then the slice's capacity
     * will be the same as the given buffer's capacity.
     */
    public static ByteBuffer sliceWithLimitedCapacity(ByteBuffer buffer, int amount) {
        final int index = buffer.position() + amount;
        final int limit = buffer.limit();
        if (index != limit) {
            // additional data in the buffer
            buffer.limit(index);  // ensures that the slice does not go beyond
        } else {
            // no additional data in the buffer
            buffer.limit(buffer.capacity());  // allows the slice full capacity
        }

        ByteBuffer newb = buffer.slice();
        buffer.position(index);
        buffer.limit(limit);    // restore the original buffer's limit
        newb.limit(amount);     // slices limit to amount (capacity may be greater)
        return newb;
    }

    /**
     * Creates a slice of a buffer, possibly copying the data instead
     * of slicing.
     * If the buffer capacity is less than the {@linkplain #SLICE_THRESHOLD
     * default slice threshold}, or if the capacity minus the length to slice
     * is less than the {@linkplain #SLICE_THRESHOLD threshold}, returns a slice.
     * Otherwise, copy so as not to retain a reference to a big buffer
     * for a small slice.
     * @param src the original buffer
     * @param start where to start copying/slicing from src
     * @param len   how many byte to slice/copy
     * @return a new ByteBuffer for the given slice
     */
    public static ByteBuffer sliceOrCopy(ByteBuffer src, int start, int len) {
        return sliceOrCopy(src, start, len, SLICE_THRESHOLD);
    }

    private static int memory(ByteBuffer buffer) {
        var capacity = buffer.capacity();
        return buffer.hasArray()
                ? Math.max(buffer.array().length, capacity)
                : capacity;
    }

    /**
     * Creates a slice of a buffer, possibly copying the data instead
     * of slicing.
     * If the buffer capacity minus the length to slice is less than the threshold,
     * returns a slice.
     * Otherwise, copy so as not to retain a reference to a buffer
     * that contains more bytes than needed.
     * @param src the original buffer
     * @param start where to start copying/slicing from src
     * @param len   how many byte to slice/copy
     * @param threshold a threshold to decide whether to slice or copy
     * @return a new ByteBuffer for the given slice
     */
    public static ByteBuffer sliceOrCopy(ByteBuffer src, int start, int len, int threshold) {
        int cap = memory(src);
        if (cap - len < threshold) {
            return src.slice(start, len);
        } else {
            byte[] b = new byte[len];
            if (len > 0) {
                src.get(start, b, 0, len);
            }
            return ByteBuffer.wrap(b);
        }
    }

    /**
     * Get the Charset from the Content-encoding header. Defaults to
     * UTF_8
     */
    public static Charset charsetFrom(HttpHeaders headers) {
        String type = headers.firstValue("Content-type")
                .orElse("text/html; charset=utf-8");
        int i = type.indexOf(";");
        if (i >= 0) type = type.substring(i+1);
        try {
            HeaderParser parser = new HeaderParser(type);
            String value = parser.findValue("charset");
            if (value == null) return StandardCharsets.UTF_8;
            return Charset.forName(value);
        } catch (Throwable x) {
            if (Log.trace()) {
                Log.logTrace("Can't find charset in \"{0}\" ({1})", type, x);
            }
            return StandardCharsets.UTF_8;
        }
    }

    public static UncheckedIOException unchecked(IOException e) {
        return new UncheckedIOException(e);
    }

    /**
     * Get a logger for debug HTTP traces.
     * <p>
     * The logger should only be used with levels whose severity is
     * {@code <= DEBUG}.
     * <p>
     * The output of this logger is controlled by the system property
     * -Djdk.internal.httpclient.debug. The value of the property is
     * a comma separated list of tokens. The following tokens are
     * recognized:
     * <ul>
     *   <li> err: the messages will be logged on System.err</li>
     *   <li> out: the messages will be logged on System.out</li>
     *   <li> log: the messages will be forwarded to an internal
     *        System.Logger named "jdk.internal.httpclient.debug"</li>
     *   <li> true: this is equivalent to "err,log":  the messages will be logged
     *        both on System.err, and forwarded to the internal logger.</li>
     * </ul>
     *
     * This logger will add some decoration to the printed message, in the form of
     * {@code <Level>:[<thread-name>] [<elapsed-time>] <dbgTag>: <formatted message>}
     *
     * @param dbgTag A lambda that returns a string that identifies the caller
     *               (e.g: "SocketTube(3)", or "Http2Connection(SocketTube(3))")
     *
     * @return A logger for HTTP internal debug traces
     */
    public static Logger getDebugLogger(Supplier<String> dbgTag) {
        return DebugLogger.createHttpLogger(dbgTag, DEBUG_CONFIG);
    }


    /**
     * Get a logger for debug HTTP traces.The logger should only be used
     * with levels whose severity is {@code <= DEBUG}.
     *
     * If {@code on} is false, returns a logger that doesn't log anything.
     * Otherwise, returns a logger equivalent to {@link #getDebugLogger(Supplier)}.
     *
     * @param dbgTag A lambda that returns a string that identifies the caller
     *               (e.g: "SocketTube(3)", or "Http2Connection(SocketTube(3))")
     * @param on  Whether the logger is enabled.
     *
     * @return A logger for HTTP internal debug traces
     */
    public static Logger getDebugLogger(Supplier<String> dbgTag, boolean on) {
        LoggerConfig config = on ? DEBUG_CONFIG : LoggerConfig.OFF;
        return DebugLogger.createHttpLogger(dbgTag, config);
    }

    /**
     * Return the host string from a HttpRequestImpl
     *
     * @param request
     * @return
     */
    public static String hostString(HttpRequestImpl request) {
        URI uri = request.uri();
        int port = uri.getPort();
        String host = uri.getHost();

        boolean defaultPort;
        if (port == -1) {
            defaultPort = true;
        } else if (uri.getScheme().equalsIgnoreCase("https")) {
            defaultPort = port == 443;
        } else {
            defaultPort = port == 80;
        }

        if (defaultPort) {
            return host;
        } else {
            return host + ":" + port;
        }
    }

    /**
     * Get a logger for debug HPACK traces.The logger should only be used
     * with levels whose severity is {@code <= DEBUG}.
     *
     * By default, this logger has a configuration equivalent to that
     * returned by {@link #getHpackLogger(Supplier)}. This original
     * configuration is amended by the provided {@code errLevel} in
     * the following way: if the message severity level is >= to
     * the provided {@code errLevel} the message will additionally
     * be printed on stderr.
     *
     * @param dbgTag A lambda that returns a string that identifies the caller
     *               (e.g: "Http2Connection(SocketTube(3))/hpack.Decoder(3)")
     * @param errLevel The level above which messages will be also printed on
     *               stderr (in addition to be forwarded to the internal logger).
     *
     * @return A logger for HPACK internal debug traces
     */
    public static Logger getHpackLogger(Supplier<String> dbgTag, Level errLevel) {
        return DebugLogger.createHpackLogger(dbgTag, DEBUG_HPACK_CONFIG.withErrLevel(errLevel));
    }

    /**
     * Get a logger for debug HPACK traces.The logger should only be used
     * with levels whose severity is {@code <= DEBUG}.
     *
     * The logger should only be used with levels whose severity is
     * {@code <= DEBUG}.
     * <p>
     * The output of this logger is controlled by the system property
     * -Djdk.internal.httpclient.hpack.debug. The value of the property is
     * a comma separated list of tokens. The following tokens are
     * recognized:
     * <ul>
     *   <li> err: the messages will be logged on System.err</li>
     *   <li> out: the messages will be logged on System.out</li>
     *   <li> log: the messages will be forwarded to an internal
     *        System.Logger named "jdk.internal.httpclient.hpack.debug"</li>
     *   <li> true: this is equivalent to "err,log":  the messages will be logged
     *        both on System.err, and forwarded to the internal logger.</li>
     * </ul>
     *
     * This logger will add some decoration to the printed message, in the form of
     * {@code <Level>:[<thread-name>] [<elapsed-time>] <dbgTag>: <formatted message>}
     *
     * @param dbgTag A lambda that returns a string that identifies the caller
     *               (e.g: "Http2Connection(SocketTube(3))/hpack.Decoder(3)")
     *
     * @return A logger for HPACK internal debug traces
     */
    public static Logger getHpackLogger(Supplier<String> dbgTag) {
        return DebugLogger.createHpackLogger(dbgTag, DEBUG_HPACK_CONFIG);
    }

    /**
     * Get a logger for debug WebSocket traces.The logger should only be used
     * with levels whose severity is {@code <= DEBUG}.
     * <p>
     * The logger should only be used with levels whose severity is
     * {@code <= DEBUG}.
     * <p>
     * The output of this logger is controlled by the system property
     * -Djdk.internal.httpclient.websocket.debug. The value of the property is
     * a comma separated list of tokens. The following tokens are
     * recognized:
     * <ul>
     *   <li> err: the messages will be logged on System.err</li>
     *   <li> out: the messages will be logged on System.out</li>
     *   <li> log: the messages will be forwarded to an internal
     *        System.Logger named "jdk.internal.httpclient.websocket.debug"</li>
     *   <li> true: this is equivalent to "err,log":  the messages will be logged
     *        both on System.err, and forwarded to the internal logger.</li>
     * </ul>
     *
     * This logger will add some decoration to the printed message, in the form of
     * {@code <Level>:[<thread-name>] [<elapsed-time>] <dbgTag>: <formatted message>}
     *
     *
     * @param dbgTag A lambda that returns a string that identifies the caller
     *               (e.g: "WebSocket(3)")
     *
     * @return A logger for WebSocket internal debug traces
     */
    public static Logger getWebSocketLogger(Supplier<String> dbgTag) {
        return DebugLogger.createWebSocketLogger(dbgTag, DEBUG_WS_CONFIG);
    }

    /**
     * SSLSessions returned to user are wrapped in an immutable object
     */
    public static SSLSession immutableSession(SSLSession session) {
        if (session instanceof ExtendedSSLSession)
            return new ImmutableExtendedSSLSession((ExtendedSSLSession)session);
        else
            return new ImmutableSSLSession(session);
    }

    /**
     * Enabled by default. May be disabled for testing. Use with care
     */
    public static boolean isHostnameVerificationDisabled() {
        return isHostnameVerificationDisabled;
    }

    public static InetSocketAddress resolveAddress(InetSocketAddress address) {
        if (address != null && address.isUnresolved()) {
            // The default proxy selector may select a proxy whose  address is
            // unresolved. We must resolve the address before connecting to it.
            address = new InetSocketAddress(address.getHostString(), address.getPort());
        }
        return address;
    }

    public static Throwable toConnectException(Throwable e) {
        if (e == null) return null;
        e = getCompletionCause(e);
        if (e instanceof ConnectException) return e;
        if (e instanceof SecurityException) return e;
        if (e instanceof SSLException) return e;
        if (e instanceof Error) return e;
        if (e instanceof HttpTimeoutException) return e;
        Throwable cause = e;
        e = new ConnectException(e.getMessage());
        e.initCause(cause);
        return e;
    }

    /**
     * Returns the smallest (closest to zero) positive number {@code m} (which
     * is also a power of 2) such that {@code n <= m}.
     * <pre>{@code
     *          n  pow2Size(n)
     * -----------------------
     *          0           1
     *          1           1
     *          2           2
     *          3           4
     *          4           4
     *          5           8
     *          6           8
     *          7           8
     *          8           8
     *          9          16
     *         10          16
     *        ...         ...
     * 2147483647  1073741824
     * } </pre>
     *
     * The result is capped at {@code 1 << 30} as beyond that int wraps.
     *
     * @param n
     *         capacity
     *
     * @return the size of the array
     * @apiNote Used to size arrays in circular buffers (rings), usually in
     * order to squeeze extra performance substituting {@code %} operation for
     * {@code &}, which is up to 2 times faster.
     */
    public static int pow2Size(int n) {
        if (n < 0) {
            throw new IllegalArgumentException();
        } else if (n == 0) {
            return 1;
        } else if (n >= (1 << 30)) { // 2^31 is a negative int
            return 1 << 30;
        } else {
            return 1 << (32 - Integer.numberOfLeadingZeros(n - 1));
        }
    }

    /**
     * Creates HTTP/2 HTTP/3 pseudo headers for the given request.
     * @param request the request
     * @return pseudo headers for that request
     */
    public static HttpHeaders createPseudoHeaders(HttpRequest request) {
        HttpHeadersBuilder hdrs = new HttpHeadersBuilder();
        String method = request.method();
        hdrs.setHeader(":method", method);
        URI uri = request.uri();
        hdrs.setHeader(":scheme", uri.getScheme());
        String host = uri.getHost();
        int port = uri.getPort();
        assert host != null;
        if (port != -1) {
            hdrs.setHeader(":authority", host + ":" + port);
        } else {
            hdrs.setHeader(":authority", host);
        }
        String query = uri.getRawQuery();
        String path = uri.getRawPath();
        if (path == null || path.isEmpty()) {
            if (method.equalsIgnoreCase("OPTIONS")) {
                path = "*";
            } else {
                path = "/";
            }
        }
        if (query != null) {
            path += "?" + query;
        }
        hdrs.setHeader(":path", Utils.encode(path));
        return hdrs.build();
    }
    // -- toAsciiString-like support to encode path and query URI segments

    // Encodes all characters >= \u0080 into escaped, normalized UTF-8 octets,
    // assuming that s is otherwise legal
    //
    public static String encode(String s) {
        int n = s.length();
        if (n == 0)
            return s;

        // First check whether we actually need to encode
        for (int i = 0;;) {
            if (s.charAt(i) >= '\u0080')
                break;
            if (++i >= n)
                return s;
        }

        String ns = Normalizer.normalize(s, Normalizer.Form.NFC);
        ByteBuffer bb = null;
        try {
            bb = StandardCharsets.UTF_8.newEncoder()
                    .onMalformedInput(CodingErrorAction.REPORT)
                    .onUnmappableCharacter(CodingErrorAction.REPORT)
                    .encode(CharBuffer.wrap(ns));
        } catch (CharacterCodingException x) {
            assert false : x;
        }

        HexFormat format = HexFormat.of().withUpperCase();
        StringBuilder sb = new StringBuilder();
        while (bb.hasRemaining()) {
            int b = bb.get() & 0xff;
            if (b >= 0x80) {
                sb.append('%');
                format.toHexDigits(sb, (byte)b);
            } else {
                sb.append((char) b);
            }
        }
        return sb.toString();
    }

    /**
<<<<<<< HEAD
     * {@return the content of the buffer as an hexadecimal string}
     * This method doesn't move the buffer position or limit.
     * @param buffer a byte buffer
     */
    public static String asHexString(ByteBuffer buffer) {
        if (!buffer.hasRemaining()) return "";
        byte[] bytes = new byte[buffer.remaining()];
        buffer.get(buffer.position(), bytes);
        return HexFormat.of().formatHex(bytes);
    }

    /**
     * Converts a ByteBuffer containing bytes encoded using
     * the given {@linkplain Charset charset} into a
     * string. This method does not throw but will replace
     * unrecognized sequences with the replacement character.
     * The bytes in the buffer are consumed.
     *
     * @apiNote
     * This method is intended for debugging purposes only,
     * since buffers are not guaranteed to be split at character
     * boundaries.
     *
     * @param buffer a buffer containing bytes encoded using
     *               a charset
     * @param charset the charset to use to decode the bytes
     *                into a string
     *
     * @return a string built from the bytes contained
     * in the buffer decoded using the given charset
     */
    public static String asString(ByteBuffer buffer, Charset charset) {
        var decoded = charset.decode(buffer);
        char[] chars = new char[decoded.length()];
        decoded.get(chars);
        return new String(chars);
    }

    /**
     * Converts a ByteBuffer containing UTF-8 bytes into a
     * string. This method does not throw but will replace
     * unrecognized sequences with the replacement character.
     * The bytes in the buffer are consumed.
     *
     * @apiNote
     * This method is intended for debugging purposes only,
     * since buffers are not guaranteed to be split at character
     * boundaries.
     *
     * @param buffer a buffer containing UTF-8 bytes
     *
     * @return a string built from the decoded UTF-8 bytes contained
     * in the buffer
     */
    public static String asString(ByteBuffer buffer) {
       return asString(buffer, StandardCharsets.UTF_8);
    }

    public static String millis(Instant now, Instant deadline) {
        if (Instant.MAX.equals(deadline)) return "not scheduled";
        try {
            long delay = now.until(deadline, ChronoUnit.MILLIS);
            return delay + " ms";
        } catch (ArithmeticException a) {
            return "too far away";
        }
    }

    public static String millis(Deadline now, Deadline deadline) {
        return millis(now.asInstant(), deadline.asInstant());
    }

    public static ExecutorService safeExecutor(ExecutorService delegate,
                                 BiConsumer<Runnable, Throwable> errorHandler) {
        Executor overflow =  new CompletableFuture<Void>().defaultExecutor();
        return new SafeExecutorService(delegate, overflow, errorHandler);
    }

    public static sealed class SafeExecutor<E extends Executor> implements Executor
            permits SafeExecutorService {
        final E delegate;
        final BiConsumer<Runnable, Throwable> errorHandler;
        final Executor overflow;

        public SafeExecutor(E delegate, Executor overflow, BiConsumer<Runnable, Throwable> errorHandler) {
            this.delegate = delegate;
            this.overflow = overflow;
            this.errorHandler = errorHandler;
        }

        @Override
        public void execute(Runnable command) {
            ensureExecutedAsync(command);
        }

        private void ensureExecutedAsync(Runnable command) {
            try {
                delegate.execute(command);
            } catch (RejectedExecutionException t) {
                errorHandler.accept(command, t);
                overflow.execute(command);
            }
        }

    }

    public static final class SafeExecutorService extends SafeExecutor<ExecutorService>
            implements ExecutorService {

        public SafeExecutorService(ExecutorService delegate,
                            Executor overflow,
                            BiConsumer<Runnable, Throwable> errorHandler) {
            super(delegate, overflow, errorHandler);
        }

        @Override
        public void shutdown() {
            delegate.shutdown();
        }

        @Override
        public List<Runnable> shutdownNow() {
            return delegate.shutdownNow();
        }

        @Override
        public boolean isShutdown() {
            return delegate.isShutdown();
        }

        @Override
        public boolean isTerminated() {
            return delegate.isTerminated();
        }

        @Override
        public boolean awaitTermination(long timeout, TimeUnit unit) throws InterruptedException {
            return delegate.awaitTermination(timeout, unit);
        }

        @Override
        public <T> Future<T> submit(Callable<T> task) {
            return delegate.submit(task);
        }

        @Override
        public <T> Future<T> submit(Runnable task, T result) {
            return delegate.submit(task, result);
        }

        @Override
        public Future<?> submit(Runnable task) {
            return delegate.submit(task);
        }

        @Override
        public <T> List<Future<T>> invokeAll(Collection<? extends Callable<T>> tasks)
                throws InterruptedException {
            return delegate.invokeAll(tasks);
        }

        @Override
        public <T> List<Future<T>> invokeAll(Collection<? extends Callable<T>> tasks,
                                             long timeout, TimeUnit unit)
                throws InterruptedException {
            return delegate.invokeAll(tasks, timeout, unit);
        }

        @Override
        public <T> T invokeAny(Collection<? extends Callable<T>> tasks)
                throws InterruptedException, ExecutionException {
            return delegate.invokeAny(tasks);
        }

        @Override
        public <T> T invokeAny(Collection<? extends Callable<T>> tasks,
                               long timeout, TimeUnit unit)
                throws InterruptedException, ExecutionException, TimeoutException {
            return delegate.invokeAny(tasks);
        }
    }

    public static <T extends NetworkChannel> T configureChannelBuffers(Consumer<String> logSink, T chan,
                                                                int receiveBufSize, int sendBufSize) {

        if (logSink != null) {
            int bufsize = getSoReceiveBufferSize(logSink, chan);
            logSink.accept("Initial receive buffer size is: %d".formatted(bufsize));
            bufsize = getSoSendBufferSize(logSink, chan);
            logSink.accept("Initial send buffer size is: %d".formatted(bufsize));
        }
        if (trySetReceiveBufferSize(logSink, chan, receiveBufSize)) {
            if (logSink != null) {
                int bufsize = getSoReceiveBufferSize(logSink, chan);
                logSink.accept("Receive buffer size configured: %d".formatted(bufsize));
            }
        }
        if (trySetSendBufferSize(logSink, chan, sendBufSize)) {
            if (logSink != null) {
                int bufsize = getSoSendBufferSize(logSink, chan);
                logSink.accept("Send buffer size configured: %d".formatted(bufsize));
            }
        }
        return chan;
    }

    public static boolean trySetReceiveBufferSize(Consumer<String> logSink, NetworkChannel chan, int bufsize) {
        try {
            if (bufsize > 0) {
                chan.setOption(StandardSocketOptions.SO_RCVBUF, bufsize);
                return true;
            }
        } catch (IOException x) {
            if (logSink != null)
                logSink.accept("Failed to set receive buffer size to %d on %s"
                        .formatted(bufsize, chan));
        }
        return false;
    }

    public static boolean trySetSendBufferSize(Consumer<String> logSink, NetworkChannel chan, int bufsize) {
        try {
            if (bufsize > 0) {
                chan.setOption(StandardSocketOptions.SO_SNDBUF, bufsize);
                return true;
            }
        } catch (IOException x) {
            if (logSink != null)
                logSink.accept("Failed to set send buffer size to %d on %s"
                        .formatted(bufsize, chan));
        }
        return false;
    }

    public static int getSoReceiveBufferSize(Consumer<String> logSink, NetworkChannel chan) {
        try {
            return chan.getOption(StandardSocketOptions.SO_RCVBUF);
        } catch (IOException x) {
            if (logSink != null)
                logSink.accept("Failed to get initial receive buffer size on %s".formatted(chan));
        }
        return 0;
    }

    public static int getSoSendBufferSize(Consumer<String> logSink, NetworkChannel chan) {
        try {
            return chan.getOption(StandardSocketOptions.SO_SNDBUF);
        } catch (IOException x) {
            if (logSink!= null)
                logSink.accept("Failed to get initial receive buffer size on %s".formatted(chan));
        }
        return 0;
    }


    /**
     * Try to figure out whether local and remote addresses are compatible.
     * Used to diagnose potential communication issues early.
     * This is a best effort, and there is no guarantee that all potential
     * conflicts will be detected.
     * @param local local address
     * @param peer  peer address
     * @return a message describing the conflict, if any, or {@code null} if no
     *         conflict was detected.
     */
    public static String addressConflict(SocketAddress local, SocketAddress peer) {
        if (local == null || peer == null) return null;
        if (local.equals(peer)) {
            return "local endpoint and remote endpoint are bound to the same IP address and port";
        }
        if (!(local instanceof InetSocketAddress li) || !(peer instanceof InetSocketAddress pi)) {
            return null;
        }
        var laddr = li.getAddress();
        var paddr = pi.getAddress();
        if (!laddr.isAnyLocalAddress() && !paddr.isAnyLocalAddress()) {
            if (laddr.getClass() != paddr.getClass()) { // IPv4 vs IPv6
                if ((laddr instanceof Inet6Address laddr6 && !laddr6.isIPv4CompatibleAddress())
                    || (paddr instanceof Inet6Address paddr6 && !paddr6.isIPv4CompatibleAddress())) {
                    return "local endpoint IP (%s) and remote endpoint IP (%s) don't match"
                            .formatted(laddr.getClass().getSimpleName(),
                                    paddr.getClass().getSimpleName());
                }
            }
        }
        if (li.getPort() != pi.getPort()) return null;
        if (li.getAddress().isAnyLocalAddress() && pi.getAddress().isLoopbackAddress()) {
            return "local endpoint (wildcard) and remote endpoint (loopback) ports conflict";
        }
        if (pi.getAddress().isAnyLocalAddress() && li.getAddress().isLoopbackAddress()) {
            return "local endpoint (loopback) and remote endpoint (wildcard) ports conflict";
        }
        return null;
    }

    /**
     * Returns true if the code should not be handled as an error.
     * @param code a Quic or HTTP/3 error code
     * @return whether {@code code} should be considered an error.
     */
    public static boolean applicationNoError(long code) {
        return Http3Error.isNoError(code);
    }
    public static String stringForApplicationCode(long code) {
        return Http3Error.stringForCode(code);
=======
     * {@return the exception the given {@code cf} was completed with,
     * or a {@link CancellationException} if the given {@code cf} was
     * cancelled}
     *
     * @param cf a {@code CompletableFuture} exceptionally completed
     * @throws IllegalArgumentException if the given cf was not
     *    {@linkplain CompletableFuture#isCompletedExceptionally()
     *    completed exceptionally}
     */
    public static Throwable exceptionNow(CompletableFuture<?> cf) {
        if (cf.isCompletedExceptionally()) {
            if (cf.isCancelled()) {
                try {
                    cf.join();
                } catch (CancellationException x) {
                    return x;
                } catch (CompletionException x) {
                    return x.getCause();
                }
            } else {
                return cf.exceptionNow();
            }
        }
        throw new IllegalArgumentException("cf is not completed exceptionally");
>>>>>>> 7df21a8f
    }
}<|MERGE_RESOLUTION|>--- conflicted
+++ resolved
@@ -66,11 +66,8 @@
 import java.util.List;
 import java.util.Set;
 import java.util.TreeSet;
-<<<<<<< HEAD
+import java.util.concurrent.CancellationException;
 import java.util.concurrent.Callable;
-=======
-import java.util.concurrent.CancellationException;
->>>>>>> 7df21a8f
 import java.util.concurrent.CompletableFuture;
 import java.util.concurrent.CompletionException;
 import java.util.concurrent.ConcurrentHashMap;
@@ -694,7 +691,6 @@
         return Integer.parseInt(System.getProperty(name, String.valueOf(defaultValue)));
     }
 
-    @SuppressWarnings("removal")
     public static long getLongProperty(String name, long defaultValue) {
         return Long.parseLong(System.getProperty(name, String.valueOf(defaultValue)));
     }
@@ -1445,7 +1441,6 @@
     }
 
     /**
-<<<<<<< HEAD
      * {@return the content of the buffer as an hexadecimal string}
      * This method doesn't move the buffer position or limit.
      * @param buffer a byte buffer
@@ -1751,7 +1746,9 @@
     }
     public static String stringForApplicationCode(long code) {
         return Http3Error.stringForCode(code);
-=======
+    }
+
+    /**
      * {@return the exception the given {@code cf} was completed with,
      * or a {@link CancellationException} if the given {@code cf} was
      * cancelled}
@@ -1776,6 +1773,5 @@
             }
         }
         throw new IllegalArgumentException("cf is not completed exceptionally");
->>>>>>> 7df21a8f
     }
 }