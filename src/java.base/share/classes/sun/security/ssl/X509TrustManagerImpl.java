--- conflicted
+++ resolved
@@ -32,11 +32,8 @@
 import java.util.concurrent.locks.ReentrantLock;
 
 import javax.net.ssl.*;
-<<<<<<< HEAD
-
-=======
+
 import sun.security.ssl.SSLAlgorithmConstraints.SIGNATURE_CONSTRAINTS_MODE;
->>>>>>> 54206943
 import sun.security.util.AnchorCertificates;
 import sun.security.util.HostnameChecker;
 import sun.security.validator.*;
@@ -258,22 +255,15 @@
 
         final X509Certificate[] trustedChain;
         if (quicTLSEngine != null) {
+
             final SSLSession session = quicTLSEngine.getHandshakeSession();
             if (session == null) {
                 throw new CertificateException("No handshake session");
             }
 
             // create the algorithm constraints
-            final AlgorithmConstraints constraints;
-            if (session instanceof ExtendedSSLSession extSession) {
-                final String[] localSupportedSignAlgs =
-                        extSession.getLocalSupportedSignatureAlgorithms();
-                constraints = SSLAlgorithmConstraints.forQUIC(
-                        quicTLSEngine, localSupportedSignAlgs, false);
-            } else {
-                constraints = SSLAlgorithmConstraints.forQUIC(quicTLSEngine,
-                        false);
-            }
+            final AlgorithmConstraints constraints = SSLAlgorithmConstraints.forQUIC(
+                    quicTLSEngine, SIGNATURE_CONSTRAINTS_MODE.LOCAL, false);
             final List<byte[]> responseList;
             // grab any stapled OCSP responses for use in validation
             if (!checkClientTrusted &&
