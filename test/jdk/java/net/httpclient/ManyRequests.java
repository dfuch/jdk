--- conflicted
+++ resolved
@@ -24,12 +24,8 @@
 /*
  * @test
  * @bug 8087112 8180044 8256459
-<<<<<<< HEAD
+ * @key intermittent
  * @modules java.net.http/jdk.internal.net.http.common
-=======
- * @key intermittent
- * @modules java.net.http
->>>>>>> caaef3a0
  *          java.logging
  *          jdk.httpserver
  * @library /test/lib /test/jdk/java/net/httpclient/lib
