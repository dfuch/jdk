--- conflicted
+++ resolved
@@ -51,19 +51,12 @@
 import java.util.Optional;
 import java.util.Properties;
 import java.util.Random;
-import java.util.Set;
 import java.util.concurrent.CompletableFuture;
 import java.util.concurrent.ConcurrentLinkedQueue;
 import java.util.concurrent.ExecutorService;
-<<<<<<< HEAD
 import java.util.concurrent.Semaphore;
 import java.util.concurrent.locks.ReentrantLock;
-=======
-import java.util.concurrent.atomic.AtomicInteger;
-import java.util.function.BiPredicate;
->>>>>>> b9d49dce
 import java.util.function.Consumer;
-import java.util.function.Predicate;
 
 import jdk.internal.net.http.common.HttpHeadersBuilder;
 import jdk.internal.net.http.frame.AltSvcFrame;
@@ -85,6 +78,9 @@
 import jdk.internal.net.http.hpack.Encoder;
 import sun.net.www.http.ChunkedInputStream;
 import sun.net.www.http.HttpClient;
+
+import java.util.concurrent.atomic.AtomicInteger;
+import java.util.function.Predicate;
 
 import static java.nio.charset.StandardCharsets.ISO_8859_1;
 import static java.nio.charset.StandardCharsets.UTF_8;
@@ -695,22 +691,7 @@
         if (disallowedHeader.isPresent()) {
             throw new IOException("Unexpected HTTP2-Settings in headers:" + headers);
         }
-
-<<<<<<< HEAD
-        Queue q = new Queue(sentinel);
-        streams.put(streamid, q);
-
         boolean altSvcSent = false;
-        if (altSvcAddr != null) {
-            String originHost = headers.firstValue("host")
-                    .or(() -> headers.firstValue(":authority"))
-                    .orElse(null);
-            if (originHost != null) {
-                altSvcSent = sendAltSvc(originHost, altSvcAddr);
-            }
-        }
-
-=======
         // skip processing the request if the server is configured to do so
         final String connKey = connectionKey();
         final String path = headers.firstValue(":path").orElse("");
@@ -719,10 +700,21 @@
                     + " and sending GOAWAY on server connection "
                     + connKey + ", for request: " + path);
             sendGoAway(ErrorFrame.NO_ERROR);
-            return;
-        }
+            return altSvcSent;
+        }
+
         Queue q = new Queue(sentinel);
         streams.put(streamid, q);
+
+        if (altSvcAddr != null) {
+            String originHost = headers.firstValue("host")
+                    .or(() -> headers.firstValue(":authority"))
+                    .orElse(null);
+            if (originHost != null) {
+                altSvcSent = sendAltSvc(originHost, altSvcAddr);
+            }
+        }
+
         // keep track of the largest request id that we have processed
         int currentLargest = maxProcessedRequestStreamId.get();
         while (streamid > currentLargest) {
@@ -731,7 +723,6 @@
             }
             currentLargest = maxProcessedRequestStreamId.get();
         }
->>>>>>> b9d49dce
         exec.submit(() -> {
             handleRequest(headers, q, streamid, endStreamReceived);
         });
@@ -853,11 +844,6 @@
                             // TODO: close connection
                             continue;
                         } else {
-<<<<<<< HEAD
-                            final Http2TestServer.AltSvcAddr altSvcAddr = server.h3AltSvcAddr;
-                            final boolean sendAltSvc = secure && !altSvcSent && altSvcAddr != null;
-                            altSvcSent = createStream((HeadersFrame) frame, sendAltSvc ? altSvcAddr : null);
-=======
                             final int streamId = frame.streamid();
                             final int finalProcessedStreamId = goAwayRequestStreamId.get();
                             // if we already sent a goaway, then don't create new streams with
@@ -869,8 +855,9 @@
                                 outputQ.put(rst);
                                 continue;
                             }
-                            createStream((HeadersFrame) frame);
->>>>>>> b9d49dce
+                            final Http2TestServer.AltSvcAddr altSvcAddr = server.h3AltSvcAddr;
+                            final boolean sendAltSvc = secure && !altSvcSent && altSvcAddr != null;
+                            altSvcSent = createStream((HeadersFrame) frame, sendAltSvc ? altSvcAddr : null);
                         }
                     } else {
                         if (q == null && !pushStreams.contains(stream)) {
