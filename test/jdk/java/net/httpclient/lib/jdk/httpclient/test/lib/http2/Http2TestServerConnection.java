--- conflicted
+++ resolved
@@ -349,14 +349,9 @@
         if (stopping)
             return;
         stopping = true;
-<<<<<<< HEAD
-        System.err.printf("Server connection to %s stopping (%s). %d streams\n",
+        System.err.printf(server.name + ": Server connection to %s stopping (%s). %d streams\n",
                 socket.getRemoteSocketAddress().toString(),
                 (error == -1 ? "no error" : ("error="+error)), streams.size());
-=======
-        System.err.printf(server.name + ": Server connection to %s stopping. %d streams\n",
-            socket.getRemoteSocketAddress().toString(), streams.size());
->>>>>>> e0f2f4b2
         streams.forEach((i, q) -> {
             q.orderlyClose();
         });
@@ -375,25 +370,18 @@
         byte[] bytes = new byte[len];
         System.err.println("reading preface");
         int n = is.readNBytes(bytes, 0, len);
-<<<<<<< HEAD
         if (n >= 0) {
             if (Arrays.compare(clientPreface, bytes) != 0) {
-                System.err.printf("Invalid preface: read %d/%d bytes%n", n, len);
-                throw new IOException("Invalid preface: " +
-                        new String(bytes, 0, n, ISO_8859_1));
+                String msg = String.format("Invalid preface: read %s/%s bytes", n, len);
+                System.err.println(server.name + ": " + msg);
+                throw new IOException(msg +": \"" +
+                        new String(bytes, 0, n, ISO_8859_1)
+                                .replace("\r", "\\r")
+                                .replace("\n", "\\n")
+                        + "\"");
             }
         } else {
             throw new IOException("EOF while reading preface");
-=======
-        if (Arrays.compare(clientPreface, bytes) != 0) {
-            String msg = String.format("Invalid preface: read %s/%s bytes", n, len);
-            System.err.println(server.name + ": " + msg);
-            throw new IOException(msg +": \"" +
-                    new String(bytes, 0, n, ISO_8859_1)
-                            .replace("\r", "\\r")
-                            .replace("\n", "\\n")
-                    + "\"");
->>>>>>> e0f2f4b2
         }
     }
 
@@ -1443,56 +1431,15 @@
      *
      * @param amount
      */
-<<<<<<< HEAD
    public  void obtainConnectionWindow(int amount) throws InterruptedException {
         sendWindow.acquire(amount);
     }
 
     public void updateConnectionWindow(int amount) {
-        System.out.printf("sendWindow (available:%s, released amount=%s) is now: %s%n",
+        System.err.printf("%s: sendWindow (available:%s, released amount=%s) is now: %s%n",
+                server.name,
                 sendWindow.availablePermits(), amount, sendWindow.availablePermits() + amount);
         sendWindow.release(amount);
-=======
-    public synchronized void obtainConnectionWindow(int amount) throws InterruptedException {
-        int demand = amount;
-        try {
-            int waited = 0;
-            while (amount > 0) {
-                int n = Math.min(amount, sendWindow);
-                amount -= n;
-                sendWindow -= n;
-                if (amount > 0) {
-                    // Do not include this print line on a version that does not have
-                    // JDK-8337395
-                    System.err.printf("%s: blocked waiting for %s connection window, obtained %s%n",
-                            server.name, amount, demand - amount);
-                    waited++;
-                    wait();
-                }
-            }
-            if (waited > 0) {
-                // Do not backport this print line on a version that does not have
-                // JDK-8337395
-                System.err.printf("%s: obtained %s connection window, remaining %s%n",
-                        server.name, demand, sendWindow);
-            }
-            assert amount == 0;
-        } catch (Throwable t) {
-            sendWindow += (demand - amount);
-            throw t;
-        }
-    }
-
-    public void updateConnectionWindow(int amount) {
-        synchronized (this) {
-            // Do not backport this print line on a version that does not have
-            // JDK-8337395
-            System.err.printf(server.name + ": update sendWindow (window=%s, amount=%s) is now: %s%n",
-                    sendWindow, amount, sendWindow + amount);
-            sendWindow += amount;
-            notifyAll();
-        }
->>>>>>> e0f2f4b2
     }
 
     // simplified output headers class. really just a type safe container
