--- conflicted
+++ resolved
@@ -25,11 +25,8 @@
 
 import java.io.*;
 import java.nio.ByteBuffer;
-<<<<<<< HEAD
+import java.util.Objects;
 import java.util.concurrent.Semaphore;
-=======
-import java.util.Objects;
->>>>>>> ae82cc1b
 
 import jdk.internal.net.http.frame.DataFrame;
 import jdk.internal.net.http.frame.ResetFrame;
@@ -68,27 +65,13 @@
 
     void waitForWindow(int demand) throws InterruptedException {
         // first acquire the stream window (our own)
-        window.acquire(demand);
+        waitForStreamWindow(demand);
         // next acquire the connection window (shared)
         conn.obtainConnectionWindow(demand);
-<<<<<<< HEAD
-=======
-        // now wait for the stream window
-        waitForStreamWindow(demand);
     }
 
     public void waitForStreamWindow(int demand) throws InterruptedException {
-        synchronized (this) {
-            while (demand > 0) {
-                int n = Math.min(demand, window);
-                demand -= n;
-                window -= n;
-                if (demand > 0) {
-                    wait();
-                }
-            }
-        }
->>>>>>> ae82cc1b
+        window.acquire(demand);
     }
 
     public void goodToGo() {
